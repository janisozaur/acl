﻿<?xml version="1.0" encoding="utf-8"?>
<Project DefaultTargets="Build" ToolsVersion="14.0" xmlns="http://schemas.microsoft.com/developer/msbuild/2003">
  <ItemGroup Label="ProjectConfigurations">
    <ProjectConfiguration Include="Debug|Win32">
      <Configuration>Debug</Configuration>
      <Platform>Win32</Platform>
    </ProjectConfiguration>
    <ProjectConfiguration Include="Release|Win32">
      <Configuration>Release</Configuration>
      <Platform>Win32</Platform>
    </ProjectConfiguration>
    <ProjectConfiguration Include="Debug|x64">
      <Configuration>Debug</Configuration>
      <Platform>x64</Platform>
    </ProjectConfiguration>
    <ProjectConfiguration Include="Release|x64">
      <Configuration>Release</Configuration>
      <Platform>x64</Platform>
    </ProjectConfiguration>
  </ItemGroup>
  <ItemGroup>
    <ClInclude Include="includes\acl\algorithm\ialgorithm.h" />
    <ClInclude Include="includes\acl\algorithm\uniformly_sampled\algorithm.h" />
    <ClInclude Include="includes\acl\algorithm\uniformly_sampled\common.h" />
    <ClInclude Include="includes\acl\algorithm\uniformly_sampled\decoder.h" />
    <ClInclude Include="includes\acl\algorithm\uniformly_sampled\encoder.h" />
    <ClInclude Include="includes\acl\compression\skeleton_error_metric.h" />
    <ClInclude Include="includes\acl\core\algorithm_globals.h" />
    <ClInclude Include="includes\acl\core\enum_utils.h" />
    <ClInclude Include="includes\acl\core\error.h" />
    <ClInclude Include="includes\acl\core\bitset.h" />
    <ClInclude Include="includes\acl\core\compressed_clip.h" />
    <ClInclude Include="includes\acl\core\memory.h" />
    <ClInclude Include="includes\acl\core\utils.h" />
    <ClInclude Include="includes\acl\math\math_types.h" />
    <ClInclude Include="includes\acl\math\scalar_64.h" />
    <ClInclude Include="includes\acl\math\transform_32.h" />
    <ClInclude Include="includes\acl\math\transform_64.h" />
    <ClInclude Include="includes\acl\compression\animation_clip.h" />
    <ClInclude Include="includes\acl\compression\animation_track.h" />
    <ClInclude Include="includes\acl\compression\animation_track_range.h" />
    <ClInclude Include="includes\acl\compression\compressed_clip_impl.h" />
    <ClInclude Include="includes\acl\compression\skeleton.h" />
    <ClInclude Include="includes\acl\decompression\output_writer.h" />
    <ClInclude Include="includes\acl\math\math.h" />
    <ClInclude Include="includes\acl\math\quat_32.h" />
    <ClInclude Include="includes\acl\math\quat_64.h" />
    <ClInclude Include="includes\acl\math\scalar_32.h" />
    <ClInclude Include="includes\acl\math\vector4_32.h" />
    <ClInclude Include="includes\acl\math\vector4_64.h" />
<<<<<<< HEAD
    <ClInclude Include="includes\acl\algorithm_globals.h" />
    <ClInclude Include="includes\acl\clip_reader\clip_reader.h" />
    <ClInclude Include="includes\acl\clip_reader\clip_reader_error.h" />
    <ClInclude Include="includes\acl\sjson\sjson_parser.h" />
    <ClInclude Include="includes\acl\sjson\sjson_parser_error.h" />
=======
>>>>>>> cb9c812d
  </ItemGroup>
  <ItemGroup>
    <None Include="LICENSE" />
    <None Include="README.md" />
  </ItemGroup>
  <ItemGroup>
    <Natvis Include="tools\vs_visualizers\acl.natvis" />
  </ItemGroup>
  <PropertyGroup Label="Globals">
    <ProjectGuid>{14B38BAE-BC9B-4C39-8F0E-F6728BA2FCAC}</ProjectGuid>
    <RootNamespace>AnimationCompressionLibrary</RootNamespace>
    <WindowsTargetPlatformVersion>8.1</WindowsTargetPlatformVersion>
    <ProjectName>acl</ProjectName>
  </PropertyGroup>
  <Import Project="$(VCTargetsPath)\Microsoft.Cpp.Default.props" />
  <PropertyGroup Condition="'$(Configuration)|$(Platform)'=='Debug|Win32'" Label="Configuration">
    <ConfigurationType>Application</ConfigurationType>
    <UseDebugLibraries>true</UseDebugLibraries>
    <PlatformToolset>v140</PlatformToolset>
    <CharacterSet>MultiByte</CharacterSet>
  </PropertyGroup>
  <PropertyGroup Condition="'$(Configuration)|$(Platform)'=='Release|Win32'" Label="Configuration">
    <ConfigurationType>Application</ConfigurationType>
    <UseDebugLibraries>false</UseDebugLibraries>
    <PlatformToolset>v140</PlatformToolset>
    <WholeProgramOptimization>true</WholeProgramOptimization>
    <CharacterSet>MultiByte</CharacterSet>
  </PropertyGroup>
  <PropertyGroup Condition="'$(Configuration)|$(Platform)'=='Debug|x64'" Label="Configuration">
    <ConfigurationType>Application</ConfigurationType>
    <UseDebugLibraries>true</UseDebugLibraries>
    <PlatformToolset>v140</PlatformToolset>
    <CharacterSet>MultiByte</CharacterSet>
  </PropertyGroup>
  <PropertyGroup Condition="'$(Configuration)|$(Platform)'=='Release|x64'" Label="Configuration">
    <ConfigurationType>Application</ConfigurationType>
    <UseDebugLibraries>false</UseDebugLibraries>
    <PlatformToolset>v140</PlatformToolset>
    <WholeProgramOptimization>true</WholeProgramOptimization>
    <CharacterSet>MultiByte</CharacterSet>
  </PropertyGroup>
  <Import Project="$(VCTargetsPath)\Microsoft.Cpp.props" />
  <ImportGroup Label="ExtensionSettings">
  </ImportGroup>
  <ImportGroup Label="Shared">
  </ImportGroup>
  <ImportGroup Label="PropertySheets" Condition="'$(Configuration)|$(Platform)'=='Debug|Win32'">
    <Import Project="$(UserRootDir)\Microsoft.Cpp.$(Platform).user.props" Condition="exists('$(UserRootDir)\Microsoft.Cpp.$(Platform).user.props')" Label="LocalAppDataPlatform" />
  </ImportGroup>
  <ImportGroup Label="PropertySheets" Condition="'$(Configuration)|$(Platform)'=='Release|Win32'">
    <Import Project="$(UserRootDir)\Microsoft.Cpp.$(Platform).user.props" Condition="exists('$(UserRootDir)\Microsoft.Cpp.$(Platform).user.props')" Label="LocalAppDataPlatform" />
  </ImportGroup>
  <ImportGroup Label="PropertySheets" Condition="'$(Configuration)|$(Platform)'=='Debug|x64'">
    <Import Project="$(UserRootDir)\Microsoft.Cpp.$(Platform).user.props" Condition="exists('$(UserRootDir)\Microsoft.Cpp.$(Platform).user.props')" Label="LocalAppDataPlatform" />
  </ImportGroup>
  <ImportGroup Label="PropertySheets" Condition="'$(Configuration)|$(Platform)'=='Release|x64'">
    <Import Project="$(UserRootDir)\Microsoft.Cpp.$(Platform).user.props" Condition="exists('$(UserRootDir)\Microsoft.Cpp.$(Platform).user.props')" Label="LocalAppDataPlatform" />
  </ImportGroup>
  <PropertyGroup Label="UserMacros" />
  <PropertyGroup />
  <ItemDefinitionGroup Condition="'$(Configuration)|$(Platform)'=='Debug|Win32'">
    <ClCompile>
      <WarningLevel>Level3</WarningLevel>
      <Optimization>Disabled</Optimization>
      <SDLCheck>true</SDLCheck>
    </ClCompile>
  </ItemDefinitionGroup>
  <ItemDefinitionGroup Condition="'$(Configuration)|$(Platform)'=='Debug|x64'">
    <ClCompile>
      <WarningLevel>Level3</WarningLevel>
      <Optimization>Disabled</Optimization>
      <SDLCheck>true</SDLCheck>
    </ClCompile>
  </ItemDefinitionGroup>
  <ItemDefinitionGroup Condition="'$(Configuration)|$(Platform)'=='Release|Win32'">
    <ClCompile>
      <WarningLevel>Level3</WarningLevel>
      <Optimization>MaxSpeed</Optimization>
      <FunctionLevelLinking>true</FunctionLevelLinking>
      <IntrinsicFunctions>true</IntrinsicFunctions>
      <SDLCheck>true</SDLCheck>
    </ClCompile>
    <Link>
      <EnableCOMDATFolding>true</EnableCOMDATFolding>
      <OptimizeReferences>true</OptimizeReferences>
    </Link>
  </ItemDefinitionGroup>
  <ItemDefinitionGroup Condition="'$(Configuration)|$(Platform)'=='Release|x64'">
    <ClCompile>
      <WarningLevel>Level3</WarningLevel>
      <Optimization>MaxSpeed</Optimization>
      <FunctionLevelLinking>true</FunctionLevelLinking>
      <IntrinsicFunctions>true</IntrinsicFunctions>
      <SDLCheck>true</SDLCheck>
    </ClCompile>
    <Link>
      <EnableCOMDATFolding>true</EnableCOMDATFolding>
      <OptimizeReferences>true</OptimizeReferences>
    </Link>
  </ItemDefinitionGroup>
  <Import Project="$(VCTargetsPath)\Microsoft.Cpp.targets" />
  <ImportGroup Label="ExtensionTargets">
  </ImportGroup>
</Project><|MERGE_RESOLUTION|>--- conflicted
+++ resolved
@@ -48,14 +48,10 @@
     <ClInclude Include="includes\acl\math\scalar_32.h" />
     <ClInclude Include="includes\acl\math\vector4_32.h" />
     <ClInclude Include="includes\acl\math\vector4_64.h" />
-<<<<<<< HEAD
-    <ClInclude Include="includes\acl\algorithm_globals.h" />
     <ClInclude Include="includes\acl\clip_reader\clip_reader.h" />
     <ClInclude Include="includes\acl\clip_reader\clip_reader_error.h" />
     <ClInclude Include="includes\acl\sjson\sjson_parser.h" />
     <ClInclude Include="includes\acl\sjson\sjson_parser_error.h" />
-=======
->>>>>>> cb9c812d
   </ItemGroup>
   <ItemGroup>
     <None Include="LICENSE" />
